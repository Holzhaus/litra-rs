--- conflicted
+++ resolved
@@ -14,12 +14,8 @@
 
 [dependencies]
 hidapi = "2.6.1"
-<<<<<<< HEAD
-clap = { version = "4.5.2", features = ["derive", "env"], optional = true }
+clap = { version = "4.5.3", features = ["derive", "env"], optional = true }
 v4l = { version = "0.14.0", optional = true }
-=======
-clap = { version = "4.5.3", features = ["derive"], optional = true }
->>>>>>> efdc5e65
 serde = { version = "1.0.196", features = ["derive"], optional = true }
 serde_json = { version = "1.0.113", optional = true }
 
